--- conflicted
+++ resolved
@@ -7,7 +7,6 @@
 from datetime import datetime
 
 
-<<<<<<< HEAD
 class Side(Enum):
     """The side of the orderbook a quote or order is on."""
     BID = auto()
@@ -33,29 +32,6 @@
             self._price_quantity_dict = SortedDict(operator.neg)
         elif side == Side.ASK:
             self._price_quantity_dict = SortedDict()
-=======
-class OrderBook:
-    """Represents an order book on an exchange.
-
-    Attributes:
-        timestamp (datetime): UTC time of when the order book was last updated.
-        bids ({price:quantity, price:quantity, ...}): a sorted dictionary of price:quantity
-            key:value pairs. The first element contains the highest bid. Both price and
-            quantity are Decimals.
-        asks ({price:quantity, price:quantity, ...}): a sorted dictionary of price:quantity
-            key:value pairs. The first element contains the lowest ask. Both price and
-            quantity are Decimals.
-    """
-    def __init__(self):#, timestamp), bids, asks):
-        #self.timestamp = timestamp
-        self._bids = SortedDict(operator.neg)
-        self._asks = SortedDict()
-
-    # Note: do we want to use the ordered dict directly, or through methods?
-    def set_bids_remaining(self, at_price, remaining):
-        if remaining == Decimal(0):
-            del self._bids[at_price]
->>>>>>> f2a708b4
         else:
             raise ValueError("Quote side must be supplied")
 
@@ -142,6 +118,7 @@
 
 
 class Balance:
+
     def __init__(self):
         self._free = {}
         self._on_hold = {}
@@ -152,6 +129,7 @@
                             f"Invalid symbol: '{symbol}' given. Switching it "
                             "to upper-case.")
         return symbol.upper()
+
 
     def free(self, symbol):
         symbol = self._check_symbol(symbol)
@@ -265,6 +243,9 @@
             onto any order actions they return if they wish to access the
             order_id that is created.
     """
+
+
+
     def __init__(self, exchange_id, side, type, amount, price=None):
         super().__init__(exchange_id)
         self.amount = amount
