--- conflicted
+++ resolved
@@ -499,17 +499,9 @@
             quantity = Decimal(event['remaining'])
             quote = Quote(price=price, quantity=quantity)
             if side == 'bid':
-<<<<<<< HEAD
-                self._exchange_state.order_book().bids().set_quote(quote)
+                self.exchange_state.order_book().bids().set_quote(quote)
             elif side == 'ask':
-                self._exchange_state.order_book().asks().set_quote(quote)
-=======
-                self.exchange_state.order_book().set_bids_remaining(price,
-                                                                    quantity)
-            elif side == 'ask':
-                self.exchange_state.order_book().set_asks_remaining(price,
-                                                                    quantity)
->>>>>>> f2a708b4
+                self.exchange_state.order_book().asks().set_quote(quote)
             else:
                 raise Exception("Unexpected update side: " + side)
         return True
